--- conflicted
+++ resolved
@@ -173,6 +173,8 @@
 
 Contributions from the community are welcome! Please check out our [project roadmap](https://github.com/volcengine/verl/issues/710) and [good first issues](https://github.com/volcengine/verl/issues?q=is%3Aissue%20state%3Aopen%20label%3A%22good%20first%20issue%22) to see where you can contribute.
 
+### Code Linting and Formatting
+
 We use pre-commit to help improve code quality. To initialize pre-commit, run:
 
 ```bash
@@ -186,8 +188,6 @@
 pre-commit run
 ```
 
-<<<<<<< HEAD
-=======
 ### Adding CI tests
 
 If possible, please add CI test(s) for your new feature:
@@ -198,5 +198,4 @@
 
 ---
 
->>>>>>> 6bfa45c5
 We are HIRING! Send us an [email](mailto:haibin.lin@bytedance.com) if you are interested in internship/FTE opportunities in MLSys/LLM reasoning/multimodal alignment.