--- conflicted
+++ resolved
@@ -215,17 +215,11 @@
         return actor_module, actor_optimizer, self.hf_config, optim_config
 
     def _build_rollout(self, trust_remote_code=False):
-<<<<<<< HEAD
-        if self.config.rollout.name == 'vllm':
-            from verl.workers.rollout.vllm_rollout import vLLMRollout, vllm_mode
+        if self.config.rollout.name == "vllm":
+            from torch.distributed.device_mesh import init_device_mesh
+
+            from verl.workers.rollout.vllm_rollout import vllm_mode, vLLMRollout
             from verl.workers.sharding_manager import MegatronVLLMShardingManager   # 这个管理器的核心职责就是充当 Megatron 训练权重和 vLLM 推理引擎之间的桥梁
-=======
-        if self.config.rollout.name == "vllm":
->>>>>>> 87193719
-            from torch.distributed.device_mesh import init_device_mesh
-
-            from verl.workers.rollout.vllm_rollout import vllm_mode, vLLMRollout
-            from verl.workers.sharding_manager import MegatronVLLMShardingManager
 
             # NOTE(sgm): If the QKV and gate_up projection layer are concate together in actor,
             # we will reorganize their weight format when resharding from actor to rollout.
