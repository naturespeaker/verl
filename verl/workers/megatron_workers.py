# Copyright 2024 Bytedance Ltd. and/or its affiliates
#
# Licensed under the Apache License, Version 2.0 (the "License");
# you may not use this file except in compliance with the License.
# You may obtain a copy of the License at
#
#     http://www.apache.org/licenses/LICENSE-2.0
#
# Unless required by applicable law or agreed to in writing, software
# distributed under the License is distributed on an "AS IS" BASIS,
# WITHOUT WARRANTIES OR CONDITIONS OF ANY KIND, either express or implied.
# See the License for the specific language governing permissions and
# limitations under the License.
"""
The main entry point to run the PPO algorithm
"""

import os
import logging
import time
import ray
import torch
import torch.distributed
import torch.nn as nn
from omegaconf import DictConfig

from verl.single_controller.base.megatron.worker import MegatronWorker
from verl.workers.actor.megatron_actor import MegatronPPOActor
from verl.workers.critic.megatron_critic import MegatronPPOCritic
from verl.workers.sharding_manager import AllGatherPPModel
from verl.workers.reward_model.megatron.reward_model import MegatronRewardModel

from verl.single_controller.base.decorator import register, Dispatch
from verl import DataProto
from verl.utils.fs import copy_to_local
from verl.utils.debug import log_gpu_memory_usage
from verl.utils.model import load_megatron_model_weights, load_megatron_gptmodel_weights, load_mcore_dist_weights
from verl.utils.flops_counter import FlopsCounter
from verl.utils.checkpoint.megatron_checkpoint_manager import MegatronCheckpointManager
from verl.utils.megatron_utils import offload_megatron_param_and_grad, load_megatron_param_and_grad
from verl.utils import hf_tokenizer
from verl.third_party.vllm import vllm_version
from codetiming import Timer

from megatron.core import parallel_state as mpu
from megatron.core import ModelParallelConfig

logger = logging.getLogger(__file__)
logger.setLevel(os.getenv('VERL_PPO_LOGGING_LEVEL', 'WARN'))


def set_random_seed(seed):
    import torch
    import numpy as np
    import random
    torch.manual_seed(seed)
    np.random.seed(seed)
    random.seed(seed)
    if torch.cuda.device_count() > 0:
        from megatron.core import tensor_parallel
        tensor_parallel.model_parallel_cuda_manual_seed(seed)
    # FIXME: torch cumsum not support deterministic (used in vllm sampler),
    # https://github.com/pytorch/pytorch/issues/89492
    # torch.use_deterministic_algorithms(True, warn_only=True)
    # os.environ['CUBLAS_WORKSPACE_CONFIG'] = ':4096:8'


class ActorRolloutRefWorker(MegatronWorker):
    """
    This worker can be instantiated as a standalone actor or a standalone rollout or a standalone reference policy
    or a hybrid engine based on the config.rollout
    """

    def __init__(self, config: DictConfig, role: str):
        super().__init__()
        self.config = config

        # NOTE(sgm): We utilize colocate WorkerGroup by default.
        # As a result, Workers for different model share the same process.
        # Therefore, we only require one distribute initialization.
        # To utilize different parallel startegy in different models:
        # 1, users should disable WorkerDict; 2.assign different ResourcePool to different models,
        # 3. and apply the following patch in ray==2.10, https://github.com/ray-project/ray/pull/44385
        if not torch.distributed.is_initialized():
            rank = int(os.environ['LOCAL_RANK'])
            torch.distributed.init_process_group(backend="nccl")
            torch.cuda.set_device(rank)

            if self.config.actor.megatron.sequence_parallel:
                os.environ['CUDA_DEVICE_MAX_CONNECTIONS'] = '1'
            mpu.initialize_model_parallel(
                tensor_model_parallel_size=self.config.actor.megatron.tensor_model_parallel_size,
                pipeline_model_parallel_size=self.config.actor.megatron.pipeline_model_parallel_size,
                virtual_pipeline_model_parallel_size=self.config.actor.megatron.virtual_pipeline_model_parallel_size,
                pipeline_model_parallel_split_rank=None,
                use_sharp=False,
                context_parallel_size=self.config.actor.megatron.context_parallel_size,
                expert_model_parallel_size=1,
                nccl_communicator_config_path=None,
            )

        set_random_seed(seed=self.config.actor.megatron.seed)

        self.role = role
        assert self.role in ['actor', 'rollout', 'ref', 'actor_rollout', 'actor_rollout_ref']

        self._is_actor = self.role in ['actor', 'actor_rollout', 'actor_rollout_ref']
        self._is_rollout = self.role in ['rollout', 'actor_rollout', 'actor_rollout_ref']
        self._is_ref = self.role in ['ref', 'actor_rollout_ref']

        # TODO(sgm): Currently, we only support reference model param offload
        # will support other offload later
        self._is_offload_param = False
        self._is_offload_grad = False
        self._is_offload_optimizer = False

        # normalize config
        if self._is_actor and self._is_rollout:
            self.config.actor.ppo_mini_batch_size *= self.config.rollout.n
            self.config.actor.ppo_mini_batch_size //= mpu.get_data_parallel_world_size()
            if self.config.actor.get('ppo_micro_batch_size', None):
                self.config.actor.ppo_micro_batch_size //= mpu.get_data_parallel_world_size()
                self.config.rollout.log_prob_micro_batch_size //= mpu.get_data_parallel_world_size()
                self.config.actor.ppo_micro_batch_size_per_gpu = self.config.actor.ppo_micro_batch_size
                self.config.rollout.log_prob_micro_batch_size_per_gpu = self.config.rollout.log_prob_micro_batch_size

            self._is_offload_param = self.config.actor.get('param_offload', False)
            self._is_offload_grad = self.config.actor.get('grad_offload', False)
            self._is_offload_optimizer = self.config.actor.get('optimizer_offload', False)
        elif self._is_ref:
            if self.config.ref.get('ppo_micro_batch_size', None):
                self.config.ref.log_prob_micro_batch_size //= mpu.get_data_parallel_world_size()
                self.config.ref.ppo_micro_batch_size_per_gpu = self.config.ref.ppo_micro_batch_size
            self._is_offload_param = self.config.ref.get('param_offload', False)

    def _build_model_optimizer(self, model_path, optim_config, override_model_config):
        from verl.utils.megatron.optimizer import get_megatron_optimizer
        from megatron.core.models.gpt.gpt_model import ModelType
        from verl.utils.model import print_model_size, get_generation_config
        from verl.utils.megatron_utils import get_model, init_megatron_optim_config

        self._init_hf_config_and_tf_config(model_path, self.dtype, override_model_config)
        self.generation_config = get_generation_config(self.local_path)

        def megatron_actor_model_provider(pre_process, post_process):
            from verl.models.mcore import init_mcore_model
            parallel_model = init_mcore_model(
                self.tf_config,
                self.hf_config,
                pre_process,
                post_process,
                share_embeddings_and_output_weights=self.share_embeddings_and_output_weights,
                value=False)
            parallel_model.cuda()
            return parallel_model

        # Step 3: initialize the megatron model
        if self._is_actor and self._is_rollout:
            actor_module = get_model(megatron_actor_model_provider,
                                     wrap_with_ddp=True,
                                     use_distributed_optimizer=self.config.actor.megatron.use_distributed_optimizer)
            print(f'actor_module: {len(actor_module)}')
            if self.config.actor.load_weight:
                if self.config.actor.megatron.use_dist_checkpointing:
                    load_mcore_dist_weights(actor_module,
                                            self.config.actor.megatron.dist_checkpointing_path,
                                            is_value_model=False)
                else:
                    load_megatron_gptmodel_weights(self.config,
                                                   self.hf_config,
                                                   actor_module,
                                                   params_dtype=self.dtype,
                                                   is_value_model=False)

            if self.rank == 0:
                print_model_size(actor_module[0])
            log_gpu_memory_usage('After AllGatherPPModel init', logger=logger)
        elif self._is_ref:
            print(f'self.config.ref.load_weight: {self.config.ref.load_weight}')
            ref_module = get_model(model_provider_func=megatron_actor_model_provider,
                                   model_type=ModelType.encoder_or_decoder,
                                   wrap_with_ddp=False,
                                   use_distributed_optimizer=self.config.ref.megatron.use_distributed_optimizer)
            # ref_module = nn.ModuleList(ref_module)

            if self.config.ref.load_weight:  # should align with the actor:
                assert self.config.actor.load_weight == self.config.ref.load_weight
                print(f'load ref weight start')
                if self.config.ref.megatron.use_dist_checkpointing:
                    load_mcore_dist_weights(ref_module,
                                            self.config.ref.megatron.dist_checkpointing_path,
                                            is_value_model=False)
                else:
                    load_megatron_gptmodel_weights(self.config,
                                                   self.hf_config,
                                                   ref_module,
                                                   params_dtype=self.dtype,
                                                   is_value_model=False)
            log_gpu_memory_usage('After ref module init', logger=logger)
            return ref_module, self.hf_config

        # TODO: add more optimizer args into config
        if self._is_actor:
            optim_config = init_megatron_optim_config(optim_config)
            actor_optimizer = get_megatron_optimizer(model=actor_module, config=optim_config)
        else:
            optim_config = None
            actor_optimizer = None

        log_gpu_memory_usage('After actor optimizer init', logger=logger)

        return actor_module, actor_optimizer, self.hf_config, optim_config

    def _build_rollout(self, trust_remote_code=False):
        if self.config.rollout.name == 'vllm':
            from verl.workers.rollout.vllm_rollout import vLLMRollout, vllm_mode
<<<<<<< HEAD
            from verl.workers.sharding_manager import MegatronVLLMShardingManager   # 这个管理器的核心职责就是充当 Megatron 训练权重和 vLLM 推理引擎之间的桥梁
            from verl.utils.model import normalize_pp_vpp_params
=======
            from verl.workers.sharding_manager import MegatronVLLMShardingManager
            from torch.distributed.device_mesh import init_device_mesh
>>>>>>> 25b0f226

            # NOTE(sgm): If the QKV and gate_up projection layer are concate together in actor,
            # we will reorganize their weight format when resharding from actor to rollout.
            # Megatron 可能将 QKV 矩阵或 MLP 层以某种方式融合或拆分存储，需要根据 vLLM 的期望，重新排列或合并这些权重张量。
            layer_name_mapping = {
                "qkv_layer_name": "self_attention.linear_qkv.",
                "gate_proj_layer_name": "linear_fc1.weight",
            }

<<<<<<< HEAD
            # reshard the weight partition from actor to rollout to initialize the rollout class
            # create a new cuda space for parameters not in this pp rank
            self.hybrid_engine.load_params_to_cuda()
            # broadcast the parameters from pp rank to other ranks
            self.hybrid_engine.allgather_params()       # 由于 Megatron 的权重是分布式存储的，这可能涉及跨 TP 和 PP Rank 的参数收集
            # obtain name to parameters in pp/vpp
            params = self.hybrid_engine.get_all_params()    # 需要从 Megatron 的训练模型实例中收集所有必要的权重参数
            # update the param name for the 命名规范化: 可能需要调整参数的名称以匹配 vLLM 的内部约定
            params = normalize_pp_vpp_params(params=params,
                                             num_hidden_layers=self.actor_model_config.num_hidden_layers,
                                             layer_name='layers')
            assert vllm_mode == 'customized', "Support for vllm>=0.7 for Megatron-LM backend has not been implemented yet."
            rollout = vLLMRollout(actor_module=params,
                                  config=self.config.rollout,
                                  tokenizer=self.tokenizer,
                                  model_hf_config=self.actor_model_config,
                                  train_tp=mpu.get_tensor_model_parallel_world_size())
=======
            infer_tp = self.config.rollout.tensor_model_parallel_size
            dp = self.world_size // infer_tp
            assert self.world_size % infer_tp == 0, f'rollout world_size: {self.world_size} is not divisible by infer_tp: {infer_tp}'
            rollout_device_mesh = init_device_mesh('cuda', mesh_shape=(dp, infer_tp), mesh_dim_names=['dp', 'infer_tp'])
            log_gpu_memory_usage(f'Before building vllm rollout', logger=None)

            from verl.workers.rollout.vllm_rollout import vLLMRollout, vllm_mode
            local_path = copy_to_local(self.config.model.path)
            if vllm_mode == 'customized':
                rollout = vLLMRollout(actor_module=self.actor_module,
                                      config=self.config.rollout,
                                      tokenizer=self.tokenizer,
                                      model_hf_config=self.actor_model_config)
            elif vllm_mode == 'spmd':
                rollout = vLLMRollout(model_path=local_path,
                                      config=self.config.rollout,
                                      tokenizer=self.tokenizer,
                                      model_hf_config=self.actor_model_config,
                                      device_mesh=rollout_device_mesh,
                                      trust_remote_code=trust_remote_code)
>>>>>>> 25b0f226
            log_gpu_memory_usage('After building vllm rollout', logger=logger)

            # perform weight resharding between actor and rollout
            sharding_manager = MegatronVLLMShardingManager(inference_engine=rollout.inference_engine,
                                                           model_config=self.actor_model_config,
                                                           layer_name_mapping=layer_name_mapping,
                                                           actor_module=self.actor.actor_module)
            log_gpu_memory_usage('After building sharding manager', logger=logger)
        else:
            raise NotImplementedError('Only vllmRollout is supported with Megatron now')

        return rollout, sharding_manager

    @register(dispatch_mode=Dispatch.ONE_TO_ALL)
    def init_model(self):
        if self.config.model.get('external_lib', None) is not None:
            # This is used to import external_lib into the huggingface systems
            import importlib
            importlib.import_module(self.config.model.external_lib)

        from omegaconf import OmegaConf
        from verl.utils.torch_dtypes import PrecisionType
        override_model_config = OmegaConf.to_container(self.config.model.get('override_config', OmegaConf.create()))
        self.param_dtype = torch.bfloat16

        self.dtype = PrecisionType.to_dtype(self.param_dtype)
        if self._is_actor or self._is_rollout:
            # we need the model for actor and rollout
            if self._is_actor:
                optim_config = self.config.actor.optim
            else:
                optim_config = None
            self.actor_module, self.actor_optimizer, \
            self.actor_model_config, self.actor_optim_config = self._build_model_optimizer(
                model_path=self.config.model.path,
                optim_config=optim_config,
                override_model_config=override_model_config
            )

        if self._is_actor:
            self.actor = MegatronPPOActor(
                config=self.config.actor,
                model_config=self.actor_model_config,
                hf_config=self.hf_config,
                tf_config=self.tf_config,
                actor_module=self.actor_module,
                actor_optimizer=self.actor_optimizer,
            )

        if self._is_rollout:
            self.rollout, self.sharding_manager = self._build_rollout(
                trust_remote_code=self.config.model.get('trust_remote_code', False))

        if self._is_ref:
            self.ref_module, self.ref_model_config = self._build_model_optimizer(
                model_path=self.config.model.path,
                optim_config=None,
                override_model_config=override_model_config,
            )
            self.ref_policy = MegatronPPOActor(config=self.config.ref,
                                               model_config=self.ref_model_config,
                                               hf_config=self.hf_config,
                                               tf_config=self.tf_config,
                                               actor_module=self.ref_module,
                                               actor_optimizer=None)

        if self._is_actor:
            self.flops_counter = FlopsCounter(self.actor_model_config)
            self.checkpoint_mananager = MegatronCheckpointManager(
                config=self.config,
                model_config=self.actor_model_config,
                role='actor',
                model=self.actor_module,
                arch=self.architectures[0],
                hf_config=self.hf_config,
                param_dtype=self.param_dtype,
                share_embeddings_and_output_weights=self.share_embeddings_and_output_weights,
                tokenizer=self.tokenizer,
                optimizer=self.actor_optimizer,
                use_distributed_optimizer=self.config.actor.megatron.use_distributed_optimizer,
                checkpoint_contents=self.config.actor.checkpoint.contents)

        torch.cuda.empty_cache()

    @register(dispatch_mode=Dispatch.MEGATRON_COMPUTE_PROTO)
    def update_actor(self, data: DataProto):
        assert self._is_actor

        data.batch = data.batch.cuda()

        log_gpu_memory_usage('Before update policy', logger=logger)

        micro_batch_size = self.config.actor.ppo_micro_batch_size_per_gpu
        data.meta_info['micro_batch_size'] = micro_batch_size
        dataloader = self.actor.make_minibatch_iterator(data=data)
        with Timer(name='update_policy', logger=None) as timer:
            metrics = self.actor.update_policy(dataloader=dataloader)
        delta_time = timer.last
        global_num_tokens = data.meta_info['global_token_num']
        estimated_flops, promised_flops = self.flops_counter.estimate_flops(global_num_tokens, delta_time)
        metrics['perf/mfu/actor'] = estimated_flops * self.config.actor.ppo_epochs / promised_flops / self.world_size

        log_gpu_memory_usage('After update policy', logger=logger)

        # TODO: here, we should return all metrics
        output = DataProto(meta_info={'metrics': metrics})
        output = output.to('cpu')
        torch.cuda.empty_cache()
        return output

    @register(dispatch_mode=Dispatch.MEGATRON_PP_AS_DP_PROTO)
    def generate_sequences(self, prompts: DataProto):
        assert self._is_rollout

        prompts.batch = prompts.batch.cuda()
        meta_info = {
            'eos_token_id':
                self.generation_config.eos_token_id
                if self.generation_config is not None else self.tokenizer.eos_token_id,
            'pad_token_id':
                self.generation_config.pad_token_id
                if self.generation_config is not None else self.tokenizer.pad_token_id,
        }
        prompts.meta_info.update(meta_info)
        with self.sharding_manager:
            log_gpu_memory_usage('After entering sharding manager', logger=logger)

            # MegatronVLLMShardingManager可能还扮演着数据预处理和后处理的角色 (preprocess_data, postprocess_data)，确保输入和输出数据在 Verl 框架和 vLLM 引擎之间正确传递。
            prompts = self.sharding_manager.preprocess_data(prompts)
            output = self.rollout.generate_sequences(prompts=prompts)   #调用 vLLM 的 API 来执行高效的推理生成。

            log_gpu_memory_usage('After rollout generation', logger=logger)

            output = self.sharding_manager.postprocess_data(output)

        output = output.to('cpu')
        # clear kv cache
        torch.cuda.empty_cache()
        log_gpu_memory_usage('After generate_sequences', logger=logger)
        return output

    @register(dispatch_mode=Dispatch.MEGATRON_COMPUTE_PROTO)
    def compute_ref_log_prob(self, data: DataProto):
        data = data.to('cuda')

        assert self._is_ref
        if self._is_offload_param:
            load_megatron_param_and_grad(self.ref_module, torch.cuda.current_device(), self._is_offload_grad)

        micro_batch_size = self.config.ref.log_prob_micro_batch_size_per_gpu
        data.meta_info['micro_batch_size'] = micro_batch_size
        data.meta_info['temperature'] = self.config.rollout.temperature
        output, _ = self.ref_policy.compute_log_prob(data=data, calculate_entropy=False)
        output = DataProto.from_dict(tensors={'ref_log_prob': output})
        output = output.to('cpu')
        if self._is_offload_param:
            offload_megatron_param_and_grad(self.ref_module, self._is_offload_grad)
        torch.cuda.empty_cache()
        return output

    @register(dispatch_mode=Dispatch.MEGATRON_COMPUTE_PROTO)
    def compute_log_prob(self, data: DataProto):
        assert self._is_actor
        data = data.to('cuda')
        output = data
        # we should always recompute old_log_probs when it is HybridEngine
        output.meta_info['micro_batch_size'] = self.config.rollout.log_prob_micro_batch_size_per_gpu
        output.meta_info['temperature'] = self.config.rollout.temperature
        old_log_probs, entropys = self.actor.compute_log_prob(data=output, calculate_entropy=True)
        output.batch['old_log_probs'] = old_log_probs
        output.batch['entropys'] = entropys
        output = output.to('cpu')
        # clear kv cache
        torch.cuda.empty_cache()
        log_gpu_memory_usage('After generate_sequences', logger=logger)
        return output

    @register(dispatch_mode=Dispatch.ONE_TO_ALL)
    def load_checkpoint(self, checkpoint_path, hdfs_path=None, del_local_after_load=True):
        self.checkpoint_mananager.load_checkpoint(local_path=checkpoint_path,
                                                  hdfs_path=hdfs_path,
                                                  del_local_after_load=del_local_after_load)

    @register(dispatch_mode=Dispatch.ONE_TO_ALL)
    def load_pretrained_model(self, checkpoint_path, del_local_after_load=True):
        pass

    @register(dispatch_mode=Dispatch.ONE_TO_ALL)
    def save_checkpoint(self, checkpoint_path, hdfs_path=None, global_step=0, max_ckpt_to_keep=None):
        self.checkpoint_mananager.save_checkpoint(local_path=checkpoint_path,
                                                  hdfs_path=hdfs_path,
                                                  global_step=global_step,
                                                  max_ckpt_to_keep=max_ckpt_to_keep)


class CriticWorker(MegatronWorker):

    def __init__(self, config):
        super().__init__()
        self.config = config

        # NOTE(sgm): We utilize colocate WorkerGroup by default.
        # As a result, Workers for different model share the same process.
        # Therefore, we only require one distribute initialization.
        # To utilize different parallel startegy in different models:
        # 1, users should disable WorkerDict; 2.assign different ResourcePool to different models,
        # 3. and apply the following patch in ray==2.10, https://github.com/ray-project/ray/pull/44385
        if not torch.distributed.is_initialized():
            rank = int(os.environ['LOCAL_RANK'])
            torch.distributed.init_process_group(backend="nccl")
            torch.cuda.set_device(rank)

            if self.config.megatron.sequence_parallel:
                os.environ['CUDA_DEVICE_MAX_CONNECTIONS'] = '1'
            mpu.initialize_model_parallel(
                tensor_model_parallel_size=self.config.megatron.tensor_model_parallel_size,
                pipeline_model_parallel_size=self.config.megatron.pipeline_model_parallel_size,
                virtual_pipeline_model_parallel_size=self.config.megatron.virtual_pipeline_model_parallel_size,
                pipeline_model_parallel_split_rank=None,
                use_sharp=False,
                context_parallel_size=self.config.megatron.context_parallel_size,
                expert_model_parallel_size=1,
                nccl_communicator_config_path=None,
            )

        set_random_seed(seed=self.config.megatron.seed)

        # normalize config
        self.config.ppo_mini_batch_size *= self.config.rollout_n
        self.config.ppo_mini_batch_size //= mpu.get_data_parallel_world_size()
        if self.config.get('ppo_micro_batch_size', None):
            self.config.ppo_micro_batch_size //= mpu.get_data_parallel_world_size()
            self.config.ppo_micro_batch_size_per_gpu = self.config.ppo_micro_batch_size

        # TODO(sgm): support critic model offload

    def _build_critic_model_optimizer(self, model_path, optim_config, override_model_config):
        from megatron.core.models.gpt.gpt_model import ModelType
        from verl.utils.model import print_model_size
        from verl.utils.megatron.optimizer import get_megatron_optimizer
        from verl.utils.megatron_utils import get_model, init_megatron_optim_config

        self._init_hf_config_and_tf_config(model_path, self.dtype, override_model_config)

        def megatron_critic_model_provider(pre_process, post_process):
            from verl.models.mcore import init_mcore_model
            parallel_model = init_mcore_model(self.tf_config,
                                              self.hf_config,
                                              pre_process,
                                              post_process,
                                              share_embeddings_and_output_weights=False,
                                              value=True)
            parallel_model.cuda()
            return parallel_model

        # Step 3: initialize the megatron model
        critic_module = get_model(model_provider_func=megatron_critic_model_provider,
                                  model_type=ModelType.encoder_or_decoder,
                                  wrap_with_ddp=True,
                                  use_distributed_optimizer=self.config.megatron.use_distributed_optimizer)
        # note that here critic_module will be a list to be compatible with the construction of interleaved pp (vpp).
        # but here, we do not use pp (vpp) yet. For simplicity, we remove the list
        # critic_module = nn.ModuleList(critic_module)

        if self.config.load_weight:
            t0 = time.time()
            if self.config.megatron.use_dist_checkpointing:
                load_mcore_dist_weights(critic_module,
                                        self.config.megatron.dist_checkpointing_path,
                                        is_value_model=True)
            else:
                load_megatron_gptmodel_weights(self.config,
                                               self.hf_config,
                                               critic_module,
                                               params_dtype=self.dtype,
                                               is_value_model=True)
            t1 = time.time()
            if torch.distributed.get_rank() == 0:
                print(f'critic load_weight time: {t1 - t0}')
        if self.rank == 0:
            print_model_size(critic_module[0])

        # TODO: add more optimizer args into config
        optim_config = init_megatron_optim_config(optim_config)
        critic_optimizer = get_megatron_optimizer(model=critic_module, config=optim_config)
        torch.cuda.empty_cache()
        return critic_module, critic_optimizer, self.hf_config, optim_config

    @register(dispatch_mode=Dispatch.ONE_TO_ALL)
    def init_model(self):
        # create critic
        from omegaconf import OmegaConf
        from verl.utils.torch_dtypes import PrecisionType

        if self.config.model.get('external_lib', None) is not None:
            # This is used to import external_lib into the huggingface systems
            import importlib
            importlib.import_module(self.config.model.external_lib)
        override_model_config = OmegaConf.to_container(self.config.model.get('override_config', OmegaConf.create()))
        self.param_dtype = torch.bfloat16
        self.dtype = PrecisionType.to_dtype(self.param_dtype)
        self.critic_module, self.critic_optimizer, self.critic_model_config, critic_optimizer_config = self._build_critic_model_optimizer(
            model_path=self.config.model.path,
            optim_config=self.config.optim,
            override_model_config=override_model_config)
        self.critic = MegatronPPOCritic(config=self.config,
                                        model_config=self.critic_model_config,
                                        hf_config=self.hf_config,
                                        tf_config=self.tf_config,
                                        critic_module=self.critic_module,
                                        critic_optimizer=self.critic_optimizer,
                                        critic_optimizer_config=critic_optimizer_config)
        self.flops_counter = FlopsCounter(self.critic_model_config)
        self.checkpoint_mananager = MegatronCheckpointManager(
            config=self.config,
            model_config=self.critic_model_config,
            role='critic',
            model=self.critic_module,
            arch=self.architectures[0],
            hf_config=self.hf_config,
            param_dtype=self.param_dtype,
            share_embeddings_and_output_weights=False,
            tokenizer=self.tokenizer,
            optimizer=self.critic_optimizer,
            use_distributed_optimizer=self.config.megatron.use_distributed_optimizer,
            checkpoint_contents=self.config.checkpoint.contents)

    @register(dispatch_mode=Dispatch.MEGATRON_COMPUTE_PROTO)
    def compute_values(self, data: DataProto):
        data = data.to('cuda')
        values = self.critic.compute_values(data=data)
        output = DataProto.from_dict(tensors={'values': values})
        output = output.to('cpu')
        return output

    @register(dispatch_mode=Dispatch.MEGATRON_COMPUTE_PROTO)
    def update_critic(self, data: DataProto):
        data = data.to('cuda')
        dataloader = self.critic.make_minibatch_iterator(data)
        with Timer(name='update_critic', logger=None) as timer:
            metrics = self.critic.update_critic(dataloader=dataloader)
        delta_time = timer.last
        global_num_tokens = data.meta_info['global_token_num']
        estimated_flops, promised_flops = self.flops_counter.estimate_flops(global_num_tokens, delta_time)
        metrics['perf/mfu/critic'] = estimated_flops * self.config.ppo_epochs / promised_flops / self.world_size
        output = DataProto(batch=None, meta_info={'metrics': metrics})
        output = output.to('cpu')
        return output

    @register(dispatch_mode=Dispatch.ONE_TO_ALL)
    def load_checkpoint(self, checkpoint_path, hdfs_path=None, del_local_after_load=True):
        self.checkpoint_mananager.load_checkpoint(local_path=checkpoint_path,
                                                  hdfs_path=hdfs_path,
                                                  del_local_after_load=del_local_after_load)

    @register(dispatch_mode=Dispatch.ONE_TO_ALL)
    def save_checkpoint(self, checkpoint_path, hdfs_path=None, global_steps=0, max_ckpt_to_keep=None):
        self.checkpoint_mananager.save_checkpoint(local_path=checkpoint_path,
                                                  hdfs_path=hdfs_path,
                                                  global_step=global_steps,
                                                  max_ckpt_to_keep=max_ckpt_to_keep)


class RewardModelWorker(MegatronWorker):
    """
    Note that we only implement the reward model that is subclass of AutoModelForSequenceClassification.
    """

    def __init__(self, config):
        super().__init__()
        self.config = config

        # NOTE(sgm): We utilize colocate WorkerGroup by default.
        # As a result, Workers for different model share the same process.
        # Therefore, we only require one distribute initialization.
        # To utilize different parallel startegy in different models:
        # 1, users should disable WorkerDict; 2.assign different ResourcePool to different models,
        # 3. and apply the following patch in ray==2.10, https://github.com/ray-project/ray/pull/44385
        if not torch.distributed.is_initialized():
            rank = int(os.environ['LOCAL_RANK'])
            torch.distributed.init_process_group(backend="nccl")
            torch.cuda.set_device(rank)

            if self.config.megatron.sequence_parallel:
                os.environ['CUDA_DEVICE_MAX_CONNECTIONS'] = '1'
            mpu.initialize_model_parallel(
                tensor_model_parallel_size=self.config.megatron.tensor_model_parallel_size,
                pipeline_model_parallel_size=self.config.megatron.pipeline_model_parallel_size,
                virtual_pipeline_model_parallel_size=self.config.megatron.virtual_pipeline_model_parallel_size,
                pipeline_model_parallel_split_rank=None,
                use_sharp=False,
                context_parallel_size=self.config.megatron.context_parallel_size,
                expert_model_parallel_size=1,
                nccl_communicator_config_path=None,
            )

        set_random_seed(seed=self.config.megatron.seed)

        # normalize config
        if self.config.micro_batch_size is not None:
            self.config.micro_batch_size //= mpu.get_data_parallel_world_size()
            self.config.micro_batch_size_per_gpu = self.config.micro_batch_size

    def _build_rm_model(self, model_path, override_model_config):
        from megatron.core.models.gpt.gpt_model import ModelType
        from verl.utils.model import print_model_size
        from verl.utils.megatron.optimizer import get_megatron_optimizer
        from verl.utils.megatron_utils import get_model, init_megatron_optim_config

        self._init_hf_config_and_tf_config(model_path, self.dtype, override_model_config)

        def megatron_rm_model_provider(pre_process, post_process):
            from verl.models.mcore import init_mcore_model
            parallel_model = init_mcore_model(self.tf_config,
                                              self.hf_config,
                                              pre_process,
                                              post_process,
                                              share_embeddings_and_output_weights=False,
                                              value=True)
            parallel_model.cuda()
            return parallel_model

        # Step 3: initialize the megatron model
        reward_model = get_model(model_provider_func=megatron_rm_model_provider,
                                 model_type=ModelType.encoder_or_decoder,
                                 wrap_with_ddp=False,
                                 use_distributed_optimizer=self.config.reward_model.use_distributed_optimizer)
        # note that here critic_module will be a list to be compatible with the construction of interleaved pp (vpp).
        # but here, we do not use pp (vpp) yet. For simplicity, we remove the list
        # reward_model = nn.ModuleList(reward_model)

        if self.config.load_weight:
            if self.config.megatron.use_dist_checkpointing:
                load_mcore_dist_weights(reward_model, self.config.megatron.dist_checkpointing_path, is_value_model=True)
            else:
                load_megatron_gptmodel_weights(self.config,
                                               self.hf_config,
                                               reward_model,
                                               params_dtype=self.dtype,
                                               is_value_model=True)

        # TODO: add more optimizer args into config
        torch.cuda.empty_cache()
        return reward_model, self.hf_config

    @register(dispatch_mode=Dispatch.ONE_TO_ALL)
    def init_model(self):
        # create critic
        from omegaconf import OmegaConf
        from verl.utils.torch_dtypes import PrecisionType

        if self.config.model.get('external_lib', None) is not None:
            # This is used to import external_lib into the huggingface systems
            import importlib
            importlib.import_module(self.config.model.external_lib)
        override_model_config = OmegaConf.to_container(self.config.model.get('override_config', OmegaConf.create()))

        sft_tokenizer_local_path = copy_to_local(self.config.model.input_tokenizer)
        sft_tokenizer = hf_tokenizer(sft_tokenizer_local_path)
        rm_tokenizer_path = self.config.model.get('rm_tokenizer', None)
        rm_tokenizer = None
        if rm_tokenizer_path is not None:
            rm_tokenizer_local_path = copy_to_local(rm_tokenizer_path)
            rm_tokenizer = hf_tokenizer(rm_tokenizer_local_path)

        self.param_dtype = torch.bfloat16
        self.dtype = PrecisionType.to_dtype(self.param_dtype)

        reward_model_module, reward_model_config = self._build_rm_model(
            model_path=self.config.model.path,
            override_model_config=override_model_config,
        )
        # FIXME(sgm): reward model param offload is implemented in MegatronRewardModel
        # should be implemented in workers
        self.rm = MegatronRewardModel(config=self.config,
                                      reward_model_module=reward_model_module,
                                      model_config=reward_model_config,
                                      hf_config=self.hf_config,
                                      tf_config=self.tf_config,
                                      sft_tokenizer=sft_tokenizer,
                                      rm_tokenizer=rm_tokenizer)

    # TODO: reward model use itself tokenizer instead of sft tokenizer
    # the input_ids, responses, attention_mask and position_ids may be different!
    @register(dispatch_mode=Dispatch.MEGATRON_COMPUTE_PROTO)
    def compute_rm_score(self, data: DataProto):
        data.batch = data.batch.cuda()
        output = self.rm.compute_reward(data)
        output = output.to('cpu')
        return output<|MERGE_RESOLUTION|>--- conflicted
+++ resolved
@@ -214,13 +214,8 @@
     def _build_rollout(self, trust_remote_code=False):
         if self.config.rollout.name == 'vllm':
             from verl.workers.rollout.vllm_rollout import vLLMRollout, vllm_mode
-<<<<<<< HEAD
             from verl.workers.sharding_manager import MegatronVLLMShardingManager   # 这个管理器的核心职责就是充当 Megatron 训练权重和 vLLM 推理引擎之间的桥梁
-            from verl.utils.model import normalize_pp_vpp_params
-=======
-            from verl.workers.sharding_manager import MegatronVLLMShardingManager
             from torch.distributed.device_mesh import init_device_mesh
->>>>>>> 25b0f226
 
             # NOTE(sgm): If the QKV and gate_up projection layer are concate together in actor,
             # we will reorganize their weight format when resharding from actor to rollout.
@@ -230,25 +225,6 @@
                 "gate_proj_layer_name": "linear_fc1.weight",
             }
 
-<<<<<<< HEAD
-            # reshard the weight partition from actor to rollout to initialize the rollout class
-            # create a new cuda space for parameters not in this pp rank
-            self.hybrid_engine.load_params_to_cuda()
-            # broadcast the parameters from pp rank to other ranks
-            self.hybrid_engine.allgather_params()       # 由于 Megatron 的权重是分布式存储的，这可能涉及跨 TP 和 PP Rank 的参数收集
-            # obtain name to parameters in pp/vpp
-            params = self.hybrid_engine.get_all_params()    # 需要从 Megatron 的训练模型实例中收集所有必要的权重参数
-            # update the param name for the 命名规范化: 可能需要调整参数的名称以匹配 vLLM 的内部约定
-            params = normalize_pp_vpp_params(params=params,
-                                             num_hidden_layers=self.actor_model_config.num_hidden_layers,
-                                             layer_name='layers')
-            assert vllm_mode == 'customized', "Support for vllm>=0.7 for Megatron-LM backend has not been implemented yet."
-            rollout = vLLMRollout(actor_module=params,
-                                  config=self.config.rollout,
-                                  tokenizer=self.tokenizer,
-                                  model_hf_config=self.actor_model_config,
-                                  train_tp=mpu.get_tensor_model_parallel_world_size())
-=======
             infer_tp = self.config.rollout.tensor_model_parallel_size
             dp = self.world_size // infer_tp
             assert self.world_size % infer_tp == 0, f'rollout world_size: {self.world_size} is not divisible by infer_tp: {infer_tp}'
@@ -269,7 +245,6 @@
                                       model_hf_config=self.actor_model_config,
                                       device_mesh=rollout_device_mesh,
                                       trust_remote_code=trust_remote_code)
->>>>>>> 25b0f226
             log_gpu_memory_usage('After building vllm rollout', logger=logger)
 
             # perform weight resharding between actor and rollout
