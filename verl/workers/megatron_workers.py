# Copyright 2024 Bytedance Ltd. and/or its affiliates
#
# Licensed under the Apache License, Version 2.0 (the "License");
# you may not use this file except in compliance with the License.
# You may obtain a copy of the License at
#
#     http://www.apache.org/licenses/LICENSE-2.0
#
# Unless required by applicable law or agreed to in writing, software
# distributed under the License is distributed on an "AS IS" BASIS,
# WITHOUT WARRANTIES OR CONDITIONS OF ANY KIND, either express or implied.
# See the License for the specific language governing permissions and
# limitations under the License.
"""
The main entry point to run the PPO algorithm
"""

import logging
import os
import time

import torch
import torch.distributed
from codetiming import Timer
from megatron.core import parallel_state as mpu
from omegaconf import DictConfig

from verl import DataProto
from verl.single_controller.base.decorator import Dispatch, register
from verl.single_controller.base.megatron.worker import MegatronWorker
from verl.utils import hf_tokenizer
from verl.utils.checkpoint.megatron_checkpoint_manager import MegatronCheckpointManager
from verl.utils.debug import log_gpu_memory_usage
from verl.utils.flops_counter import FlopsCounter
from verl.utils.fs import copy_to_local
from verl.utils.megatron_utils import (
    load_megatron_param_and_grad,
    offload_megatron_param_and_grad,
)
from verl.utils.model import load_mcore_dist_weights, load_megatron_gptmodel_weights
from verl.workers.actor.megatron_actor import MegatronPPOActor
from verl.workers.critic.megatron_critic import MegatronPPOCritic
from verl.workers.reward_model.megatron.reward_model import MegatronRewardModel

logger = logging.getLogger(__file__)
logger.setLevel(os.getenv("VERL_LOGGING_LEVEL", "WARN"))


def set_random_seed(seed):
    import random

    import numpy as np
    import torch

    torch.manual_seed(seed)
    np.random.seed(seed)
    random.seed(seed)
    if torch.cuda.device_count() > 0:
        from megatron.core import tensor_parallel

        tensor_parallel.model_parallel_cuda_manual_seed(seed)
    # FIXME: torch cumsum not support deterministic (used in vllm sampler),
    # https://github.com/pytorch/pytorch/issues/89492
    # torch.use_deterministic_algorithms(True, warn_only=True)
    # os.environ['CUBLAS_WORKSPACE_CONFIG'] = ':4096:8'


class ActorRolloutRefWorker(MegatronWorker):
    """
    This worker can be instantiated as a standalone actor or a standalone rollout or a standalone reference policy
    or a hybrid engine based on the config.rollout
    """

    def __init__(self, config: DictConfig, role: str):
        super().__init__()
        self.config = config

        # NOTE(sgm): We utilize colocate WorkerGroup by default.
        # As a result, Workers for different model share the same process.
        # Therefore, we only require one distribute initialization.
        # To utilize different parallel startegy in different models:
        # 1, users should disable WorkerDict; 2.assign different ResourcePool to different models,
        # 3. and apply the following patch in ray==2.10, https://github.com/ray-project/ray/pull/44385
        if not torch.distributed.is_initialized():
            rank = int(os.environ["LOCAL_RANK"])
            torch.distributed.init_process_group(backend="nccl")
            torch.cuda.set_device(rank)

            if self.config.actor.megatron.sequence_parallel:
                os.environ["CUDA_DEVICE_MAX_CONNECTIONS"] = "1"
            mpu.initialize_model_parallel(
                tensor_model_parallel_size=self.config.actor.megatron.tensor_model_parallel_size,
                pipeline_model_parallel_size=self.config.actor.megatron.pipeline_model_parallel_size,
                virtual_pipeline_model_parallel_size=self.config.actor.megatron.virtual_pipeline_model_parallel_size,
                pipeline_model_parallel_split_rank=None,
                use_sharp=False,
                context_parallel_size=self.config.actor.megatron.context_parallel_size,
                expert_model_parallel_size=1,
                nccl_communicator_config_path=None,
            )

        set_random_seed(seed=self.config.actor.megatron.seed)

        self.role = role
        assert self.role in ["actor", "rollout", "ref", "actor_rollout", "actor_rollout_ref"]

        self._is_actor = self.role in ["actor", "actor_rollout", "actor_rollout_ref"]
        self._is_rollout = self.role in ["rollout", "actor_rollout", "actor_rollout_ref"]
        self._is_ref = self.role in ["ref", "actor_rollout_ref"]

        # TODO(sgm): Currently, we only support reference model param offload
        # will support other offload later
        self._is_offload_param = False
        self._is_offload_grad = False
        self._is_offload_optimizer = False

        # normalize config
        if self._is_actor and self._is_rollout:
            self.config.actor.ppo_mini_batch_size *= self.config.rollout.n
            self.config.actor.ppo_mini_batch_size //= mpu.get_data_parallel_world_size()
            if self.config.actor.get("ppo_micro_batch_size", None):
                self.config.actor.ppo_micro_batch_size //= mpu.get_data_parallel_world_size()
                self.config.rollout.log_prob_micro_batch_size //= mpu.get_data_parallel_world_size()
                self.config.actor.ppo_micro_batch_size_per_gpu = self.config.actor.ppo_micro_batch_size
                self.config.rollout.log_prob_micro_batch_size_per_gpu = self.config.rollout.log_prob_micro_batch_size

            self._is_offload_param = self.config.actor.get("param_offload", False)
            self._is_offload_grad = self.config.actor.get("grad_offload", False)
            self._is_offload_optimizer = self.config.actor.get("optimizer_offload", False)
        elif self._is_ref:
            if self.config.ref.get("ppo_micro_batch_size", None):
                self.config.ref.log_prob_micro_batch_size //= mpu.get_data_parallel_world_size()
                self.config.ref.ppo_micro_batch_size_per_gpu = self.config.ref.ppo_micro_batch_size
            self._is_offload_param = self.config.ref.get("param_offload", False)

    def _build_model_optimizer(self, model_path, optim_config, override_model_config):
        from megatron.core.models.gpt.gpt_model import ModelType

        from verl.utils.megatron.optimizer import get_megatron_optimizer
        from verl.utils.megatron_utils import get_model, init_megatron_optim_config
        from verl.utils.model import get_generation_config, print_model_size

        self._init_hf_config_and_tf_config(model_path, self.dtype, override_model_config)
        self.generation_config = get_generation_config(self.local_path)

        def megatron_actor_model_provider(pre_process, post_process):
            from verl.models.mcore import init_mcore_model

            parallel_model = init_mcore_model(
                self.tf_config,
                self.hf_config,
                pre_process,
                post_process,
                share_embeddings_and_output_weights=self.share_embeddings_and_output_weights,
                value=False,
            )
            parallel_model.cuda()
            return parallel_model

        # Step 3: initialize the megatron model
        if self._is_actor and self._is_rollout:
            actor_module = get_model(
                megatron_actor_model_provider,
                wrap_with_ddp=True,
                use_distributed_optimizer=self.config.actor.megatron.use_distributed_optimizer,
            )
            print(f"actor_module: {len(actor_module)}")
            if self.config.actor.load_weight:
                if self.config.actor.megatron.use_dist_checkpointing:
                    load_mcore_dist_weights(
                        actor_module, self.config.actor.megatron.dist_checkpointing_path, is_value_model=False
                    )
                else:
                    load_megatron_gptmodel_weights(
                        self.config, self.hf_config, actor_module, params_dtype=self.dtype, is_value_model=False
                    )

            if self.rank == 0:
                print_model_size(actor_module[0])
            log_gpu_memory_usage("After MegatronPPOActor init", logger=logger)
        elif self._is_ref:
            print(f"self.config.ref.load_weight: {self.config.ref.load_weight}")
            ref_module = get_model(
                model_provider_func=megatron_actor_model_provider,
                model_type=ModelType.encoder_or_decoder,
                wrap_with_ddp=False,
                use_distributed_optimizer=self.config.ref.megatron.use_distributed_optimizer,
            )
            # ref_module = nn.ModuleList(ref_module)

            if self.config.ref.load_weight:  # should align with the actor:
                assert self.config.actor.load_weight == self.config.ref.load_weight
                print("load ref weight start")
                if self.config.ref.megatron.use_dist_checkpointing:
                    load_mcore_dist_weights(
                        ref_module, self.config.ref.megatron.dist_checkpointing_path, is_value_model=False
                    )
                else:
                    load_megatron_gptmodel_weights(
                        self.config, self.hf_config, ref_module, params_dtype=self.dtype, is_value_model=False
                    )
            log_gpu_memory_usage("After ref module init", logger=logger)
            return ref_module, self.hf_config

        # TODO: add more optimizer args into config
        if self._is_actor:
            optim_config = init_megatron_optim_config(optim_config)
            actor_optimizer = get_megatron_optimizer(model=actor_module, config=optim_config)
        else:
            optim_config = None
            actor_optimizer = None

        log_gpu_memory_usage("After actor optimizer init", logger=logger)

        return actor_module, actor_optimizer, self.hf_config, optim_config

    def _build_rollout(self, trust_remote_code=False):
        if self.config.rollout.name == "vllm":
            from torch.distributed.device_mesh import init_device_mesh

            from verl.workers.rollout.vllm_rollout import vllm_mode, vLLMRollout
<<<<<<< HEAD
            from verl.workers.sharding_manager import MegatronVLLMShardingManager   # 这个管理器的核心职责就是充当 Megatron 训练权重和 vLLM 推理引擎之间的桥梁
=======
            from verl.workers.sharding_manager.megatron_vllm import MegatronVLLMShardingManager
>>>>>>> 4aa7a855

            # NOTE(sgm): If the QKV and gate_up projection layer are concate together in actor,
            # we will reorganize their weight format when resharding from actor to rollout.
            # Megatron 可能将 QKV 矩阵或 MLP 层以某种方式融合或拆分存储，需要根据 vLLM 的期望，重新排列或合并这些权重张量。
            layer_name_mapping = {
                "qkv_layer_name": "self_attention.linear_qkv.",
                "gate_proj_layer_name": "linear_fc1.weight",
            }

            infer_tp = self.config.rollout.tensor_model_parallel_size
            dp = self.world_size // infer_tp
            assert self.world_size % infer_tp == 0, (
                f"rollout world_size: {self.world_size} is not divisible by infer_tp: {infer_tp}"
            )
            rollout_device_mesh = init_device_mesh("cuda", mesh_shape=(dp, infer_tp), mesh_dim_names=["dp", "infer_tp"])
            log_gpu_memory_usage("Before building vllm rollout", logger=None)

            local_path = copy_to_local(self.config.model.path)
            if vllm_mode == "customized":
                rollout = vLLMRollout(
                    actor_module=self.actor_module,
                    config=self.config.rollout,
                    tokenizer=self.tokenizer,
                    model_hf_config=self.actor_model_config,
                )
            elif vllm_mode == "spmd":
                rollout = vLLMRollout(
                    model_path=local_path,
                    config=self.config.rollout,
                    tokenizer=self.tokenizer,
                    model_hf_config=self.actor_model_config,
                    device_mesh=rollout_device_mesh,
                    trust_remote_code=trust_remote_code,
                )
            log_gpu_memory_usage("After building vllm rollout", logger=logger)

            # perform weight resharding between actor and rollout
            from verl.models.mcore import get_mcore_weight_converter

            weight_converter = get_mcore_weight_converter(self.actor_model_config, self.dtype)
            sharding_manager = MegatronVLLMShardingManager(
                inference_engine=rollout.inference_engine,
                model_config=self.actor_model_config,
                layer_name_mapping=layer_name_mapping,
                actor_module=self.actor.actor_module,
                weight_converter=weight_converter,
            )
            log_gpu_memory_usage("After building sharding manager", logger=logger)
        else:
            raise NotImplementedError("Only vllmRollout is supported with Megatron now")

        return rollout, sharding_manager

    @register(dispatch_mode=Dispatch.ONE_TO_ALL)
    def init_model(self):
        if self.config.model.get("external_lib", None) is not None:
            # This is used to import external_lib into the huggingface systems
            import importlib

            importlib.import_module(self.config.model.external_lib)

        from omegaconf import OmegaConf

        from verl.utils.torch_dtypes import PrecisionType

        override_model_config = OmegaConf.to_container(self.config.model.get("override_config", OmegaConf.create()))
        self.param_dtype = torch.bfloat16

        self.dtype = PrecisionType.to_dtype(self.param_dtype)
        if self._is_actor or self._is_rollout:
            # we need the model for actor and rollout
            optim_config = self.config.actor.optim if self._is_actor else None
            self.actor_module, self.actor_optimizer, self.actor_model_config, self.actor_optim_config = (
                self._build_model_optimizer(
                    model_path=self.config.model.path,
                    optim_config=optim_config,
                    override_model_config=override_model_config,
                )
            )

        if self._is_actor:
            self.actor = MegatronPPOActor(
                config=self.config.actor,
                model_config=self.actor_model_config,
                hf_config=self.hf_config,
                tf_config=self.tf_config,
                actor_module=self.actor_module,
                actor_optimizer=self.actor_optimizer,
            )

        if self._is_rollout:
            self.rollout, self.sharding_manager = self._build_rollout(
                trust_remote_code=self.config.model.get("trust_remote_code", False)
            )

        if self._is_ref:
            self.ref_module, self.ref_model_config = self._build_model_optimizer(
                model_path=self.config.model.path,
                optim_config=None,
                override_model_config=override_model_config,
            )
            self.ref_policy = MegatronPPOActor(
                config=self.config.ref,
                model_config=self.ref_model_config,
                hf_config=self.hf_config,
                tf_config=self.tf_config,
                actor_module=self.ref_module,
                actor_optimizer=None,
            )

        if self._is_actor:
            self.flops_counter = FlopsCounter(self.actor_model_config)
            self.checkpoint_mananager = MegatronCheckpointManager(
                config=self.config,
                model_config=self.actor_model_config,
                role="actor",
                model=self.actor_module,
                arch=self.architectures[0],
                hf_config=self.hf_config,
                param_dtype=self.param_dtype,
                share_embeddings_and_output_weights=self.share_embeddings_and_output_weights,
                tokenizer=self.tokenizer,
                optimizer=self.actor_optimizer,
                use_distributed_optimizer=self.config.actor.megatron.use_distributed_optimizer,
                checkpoint_contents=self.config.actor.checkpoint.contents,
            )

        torch.cuda.empty_cache()

    @register(dispatch_mode=Dispatch.MEGATRON_COMPUTE_PROTO)
    def update_actor(self, data: DataProto):
        assert self._is_actor

        data.batch = data.batch.cuda()

        micro_batch_size = self.config.actor.ppo_micro_batch_size_per_gpu
        data.meta_info["micro_batch_size"] = micro_batch_size
        dataloader = self.actor.make_minibatch_iterator(data=data)
        with Timer(name="update_policy", logger=None) as timer:
            metrics = self.actor.update_policy(dataloader=dataloader)
        delta_time = timer.last
        global_num_tokens = data.meta_info["global_token_num"]
        estimated_flops, promised_flops = self.flops_counter.estimate_flops(global_num_tokens, delta_time)
        metrics["perf/mfu/actor"] = estimated_flops * self.config.actor.ppo_epochs / promised_flops / self.world_size

        # TODO: here, we should return all metrics
        output = DataProto(meta_info={"metrics": metrics})
        output = output.to("cpu")
        torch.cuda.empty_cache()
        return output

    @register(dispatch_mode=Dispatch.MEGATRON_PP_AS_DP_PROTO)
    def generate_sequences(self, prompts: DataProto):
        assert self._is_rollout

        prompts.batch = prompts.batch.cuda()
        meta_info = {
            "eos_token_id": self.generation_config.eos_token_id
            if self.generation_config is not None
            else self.tokenizer.eos_token_id,
            "pad_token_id": self.generation_config.pad_token_id
            if self.generation_config is not None
            else self.tokenizer.pad_token_id,
        }
        prompts.meta_info.update(meta_info)
        with self.sharding_manager:
<<<<<<< HEAD
            log_gpu_memory_usage("After entering sharding manager", logger=logger)

            # MegatronVLLMShardingManager可能还扮演着数据预处理和后处理的角色 (preprocess_data, postprocess_data)，确保输入和输出数据在 Verl 框架和 vLLM 引擎之间正确传递。
            prompts = self.sharding_manager.preprocess_data(prompts)
            output = self.rollout.generate_sequences(prompts=prompts)   #调用 vLLM 的 API 来执行高效的推理生成。

            log_gpu_memory_usage("After rollout generation", logger=logger)

=======
            prompts = self.sharding_manager.preprocess_data(prompts)
            output = self.rollout.generate_sequences(prompts=prompts)
>>>>>>> 4aa7a855
            output = self.sharding_manager.postprocess_data(output)

        output = output.to("cpu")
        # clear kv cache
        torch.cuda.empty_cache()
        return output

    @register(dispatch_mode=Dispatch.MEGATRON_COMPUTE_PROTO)
    def compute_ref_log_prob(self, data: DataProto):
        data = data.to("cuda")

        assert self._is_ref
        if self._is_offload_param:
            load_megatron_param_and_grad(self.ref_module, torch.cuda.current_device(), self._is_offload_grad)

        micro_batch_size = self.config.ref.log_prob_micro_batch_size_per_gpu
        data.meta_info["micro_batch_size"] = micro_batch_size
        data.meta_info["temperature"] = self.config.rollout.temperature
        output, _ = self.ref_policy.compute_log_prob(data=data, calculate_entropy=False)
        output = DataProto.from_dict(tensors={"ref_log_prob": output})
        output = output.to("cpu")
        if self._is_offload_param:
            offload_megatron_param_and_grad(self.ref_module, self._is_offload_grad)
        torch.cuda.empty_cache()
        return output

    @register(dispatch_mode=Dispatch.MEGATRON_COMPUTE_PROTO)
    def compute_log_prob(self, data: DataProto):
        assert self._is_actor
        data = data.to("cuda")
        output = data
        # we should always recompute old_log_probs when it is HybridEngine
        output.meta_info["micro_batch_size"] = self.config.rollout.log_prob_micro_batch_size_per_gpu
        output.meta_info["temperature"] = self.config.rollout.temperature
        old_log_probs, entropys = self.actor.compute_log_prob(data=output, calculate_entropy=True)
        output.batch["old_log_probs"] = old_log_probs
        output.batch["entropys"] = entropys
        output = output.to("cpu")
        # clear kv cache
        torch.cuda.empty_cache()
        return output

    @register(dispatch_mode=Dispatch.ONE_TO_ALL)
    def load_checkpoint(self, checkpoint_path, hdfs_path=None, del_local_after_load=True):
        self.checkpoint_mananager.load_checkpoint(
            local_path=checkpoint_path, hdfs_path=hdfs_path, del_local_after_load=del_local_after_load
        )

    @register(dispatch_mode=Dispatch.ONE_TO_ALL)
    def load_pretrained_model(self, checkpoint_path, del_local_after_load=True):
        pass

    @register(dispatch_mode=Dispatch.ONE_TO_ALL)
    def save_checkpoint(self, checkpoint_path, hdfs_path=None, global_step=0, max_ckpt_to_keep=None):
        self.checkpoint_mananager.save_checkpoint(
            local_path=checkpoint_path, hdfs_path=hdfs_path, global_step=global_step, max_ckpt_to_keep=max_ckpt_to_keep
        )


class CriticWorker(MegatronWorker):
    def __init__(self, config):
        super().__init__()
        self.config = config

        # NOTE(sgm): We utilize colocate WorkerGroup by default.
        # As a result, Workers for different model share the same process.
        # Therefore, we only require one distribute initialization.
        # To utilize different parallel startegy in different models:
        # 1, users should disable WorkerDict; 2.assign different ResourcePool to different models,
        # 3. and apply the following patch in ray==2.10, https://github.com/ray-project/ray/pull/44385
        if not torch.distributed.is_initialized():
            rank = int(os.environ["LOCAL_RANK"])
            torch.distributed.init_process_group(backend="nccl")
            torch.cuda.set_device(rank)

            if self.config.megatron.sequence_parallel:
                os.environ["CUDA_DEVICE_MAX_CONNECTIONS"] = "1"
            mpu.initialize_model_parallel(
                tensor_model_parallel_size=self.config.megatron.tensor_model_parallel_size,
                pipeline_model_parallel_size=self.config.megatron.pipeline_model_parallel_size,
                virtual_pipeline_model_parallel_size=self.config.megatron.virtual_pipeline_model_parallel_size,
                pipeline_model_parallel_split_rank=None,
                use_sharp=False,
                context_parallel_size=self.config.megatron.context_parallel_size,
                expert_model_parallel_size=1,
                nccl_communicator_config_path=None,
            )

        set_random_seed(seed=self.config.megatron.seed)

        # normalize config
        self.config.ppo_mini_batch_size *= self.config.rollout_n
        self.config.ppo_mini_batch_size //= mpu.get_data_parallel_world_size()
        if self.config.get("ppo_micro_batch_size", None):
            self.config.ppo_micro_batch_size //= mpu.get_data_parallel_world_size()
            self.config.ppo_micro_batch_size_per_gpu = self.config.ppo_micro_batch_size

        # TODO(sgm): support critic model offload

    def _build_critic_model_optimizer(self, model_path, optim_config, override_model_config):
        from megatron.core.models.gpt.gpt_model import ModelType

        from verl.utils.megatron.optimizer import get_megatron_optimizer
        from verl.utils.megatron_utils import get_model, init_megatron_optim_config
        from verl.utils.model import print_model_size

        self._init_hf_config_and_tf_config(model_path, self.dtype, override_model_config)

        def megatron_critic_model_provider(pre_process, post_process):
            from verl.models.mcore import init_mcore_model

            parallel_model = init_mcore_model(
                self.tf_config,
                self.hf_config,
                pre_process,
                post_process,
                share_embeddings_and_output_weights=False,
                value=True,
            )
            parallel_model.cuda()
            return parallel_model

        # Step 3: initialize the megatron model
        critic_module = get_model(
            model_provider_func=megatron_critic_model_provider,
            model_type=ModelType.encoder_or_decoder,
            wrap_with_ddp=True,
            use_distributed_optimizer=self.config.megatron.use_distributed_optimizer,
        )
        # note that here critic_module will be a list to be compatible with the construction of interleaved pp (vpp).
        # but here, we do not use pp (vpp) yet. For simplicity, we remove the list
        # critic_module = nn.ModuleList(critic_module)

        if self.config.load_weight:
            t0 = time.time()
            if self.config.megatron.use_dist_checkpointing:
                load_mcore_dist_weights(
                    critic_module, self.config.megatron.dist_checkpointing_path, is_value_model=True
                )
            else:
                load_megatron_gptmodel_weights(
                    self.config, self.hf_config, critic_module, params_dtype=self.dtype, is_value_model=True
                )
            t1 = time.time()
            if torch.distributed.get_rank() == 0:
                print(f"critic load_weight time: {t1 - t0}")
        if self.rank == 0:
            print_model_size(critic_module[0])

        # TODO: add more optimizer args into config
        optim_config = init_megatron_optim_config(optim_config)
        critic_optimizer = get_megatron_optimizer(model=critic_module, config=optim_config)
        torch.cuda.empty_cache()
        return critic_module, critic_optimizer, self.hf_config, optim_config

    @register(dispatch_mode=Dispatch.ONE_TO_ALL)
    def init_model(self):
        # create critic
        from omegaconf import OmegaConf

        from verl.utils.torch_dtypes import PrecisionType

        if self.config.model.get("external_lib", None) is not None:
            # This is used to import external_lib into the huggingface systems
            import importlib

            importlib.import_module(self.config.model.external_lib)
        override_model_config = OmegaConf.to_container(self.config.model.get("override_config", OmegaConf.create()))
        self.param_dtype = torch.bfloat16
        self.dtype = PrecisionType.to_dtype(self.param_dtype)
        self.critic_module, self.critic_optimizer, self.critic_model_config, critic_optimizer_config = (
            self._build_critic_model_optimizer(
                model_path=self.config.model.path,
                optim_config=self.config.optim,
                override_model_config=override_model_config,
            )
        )
        self.critic = MegatronPPOCritic(
            config=self.config,
            model_config=self.critic_model_config,
            hf_config=self.hf_config,
            tf_config=self.tf_config,
            critic_module=self.critic_module,
            critic_optimizer=self.critic_optimizer,
            critic_optimizer_config=critic_optimizer_config,
        )
        self.flops_counter = FlopsCounter(self.critic_model_config)
        self.checkpoint_mananager = MegatronCheckpointManager(
            config=self.config,
            model_config=self.critic_model_config,
            role="critic",
            model=self.critic_module,
            arch=self.architectures[0],
            hf_config=self.hf_config,
            param_dtype=self.param_dtype,
            share_embeddings_and_output_weights=False,
            tokenizer=self.tokenizer,
            optimizer=self.critic_optimizer,
            use_distributed_optimizer=self.config.megatron.use_distributed_optimizer,
            checkpoint_contents=self.config.checkpoint.contents,
        )

    @register(dispatch_mode=Dispatch.MEGATRON_COMPUTE_PROTO)
    def compute_values(self, data: DataProto):
        data = data.to("cuda")
        values = self.critic.compute_values(data=data)
        output = DataProto.from_dict(tensors={"values": values})
        output = output.to("cpu")
        return output

    @register(dispatch_mode=Dispatch.MEGATRON_COMPUTE_PROTO)
    def update_critic(self, data: DataProto):
        data = data.to("cuda")
        dataloader = self.critic.make_minibatch_iterator(data)
        with Timer(name="update_critic", logger=None) as timer:
            metrics = self.critic.update_critic(dataloader=dataloader)
        delta_time = timer.last
        global_num_tokens = data.meta_info["global_token_num"]
        estimated_flops, promised_flops = self.flops_counter.estimate_flops(global_num_tokens, delta_time)
        metrics["perf/mfu/critic"] = estimated_flops * self.config.ppo_epochs / promised_flops / self.world_size
        output = DataProto(batch=None, meta_info={"metrics": metrics})
        output = output.to("cpu")
        return output

    @register(dispatch_mode=Dispatch.ONE_TO_ALL)
    def load_checkpoint(self, checkpoint_path, hdfs_path=None, del_local_after_load=True):
        self.checkpoint_mananager.load_checkpoint(
            local_path=checkpoint_path, hdfs_path=hdfs_path, del_local_after_load=del_local_after_load
        )

    @register(dispatch_mode=Dispatch.ONE_TO_ALL)
    def save_checkpoint(self, checkpoint_path, hdfs_path=None, global_steps=0, max_ckpt_to_keep=None):
        self.checkpoint_mananager.save_checkpoint(
            local_path=checkpoint_path, hdfs_path=hdfs_path, global_step=global_steps, max_ckpt_to_keep=max_ckpt_to_keep
        )


class RewardModelWorker(MegatronWorker):
    """
    Note that we only implement the reward model that is subclass of AutoModelForSequenceClassification.
    """

    def __init__(self, config):
        super().__init__()
        self.config = config

        # NOTE(sgm): We utilize colocate WorkerGroup by default.
        # As a result, Workers for different model share the same process.
        # Therefore, we only require one distribute initialization.
        # To utilize different parallel startegy in different models:
        # 1, users should disable WorkerDict; 2.assign different ResourcePool to different models,
        # 3. and apply the following patch in ray==2.10, https://github.com/ray-project/ray/pull/44385
        if not torch.distributed.is_initialized():
            rank = int(os.environ["LOCAL_RANK"])
            torch.distributed.init_process_group(backend="nccl")
            torch.cuda.set_device(rank)

            if self.config.megatron.sequence_parallel:
                os.environ["CUDA_DEVICE_MAX_CONNECTIONS"] = "1"
            mpu.initialize_model_parallel(
                tensor_model_parallel_size=self.config.megatron.tensor_model_parallel_size,
                pipeline_model_parallel_size=self.config.megatron.pipeline_model_parallel_size,
                virtual_pipeline_model_parallel_size=self.config.megatron.virtual_pipeline_model_parallel_size,
                pipeline_model_parallel_split_rank=None,
                use_sharp=False,
                context_parallel_size=self.config.megatron.context_parallel_size,
                expert_model_parallel_size=1,
                nccl_communicator_config_path=None,
            )

        set_random_seed(seed=self.config.megatron.seed)

        # normalize config
        if self.config.micro_batch_size is not None:
            self.config.micro_batch_size //= mpu.get_data_parallel_world_size()
            self.config.micro_batch_size_per_gpu = self.config.micro_batch_size

    def _build_rm_model(self, model_path, override_model_config):
        from megatron.core.models.gpt.gpt_model import ModelType

        from verl.utils.megatron_utils import get_model

        self._init_hf_config_and_tf_config(model_path, self.dtype, override_model_config)

        def megatron_rm_model_provider(pre_process, post_process):
            from verl.models.mcore import init_mcore_model

            parallel_model = init_mcore_model(
                self.tf_config,
                self.hf_config,
                pre_process,
                post_process,
                share_embeddings_and_output_weights=False,
                value=True,
            )
            parallel_model.cuda()
            return parallel_model

        # Step 3: initialize the megatron model
        reward_model = get_model(
            model_provider_func=megatron_rm_model_provider,
            model_type=ModelType.encoder_or_decoder,
            wrap_with_ddp=False,
            use_distributed_optimizer=self.config.reward_model.use_distributed_optimizer,
        )
        # note that here critic_module will be a list to be compatible with the construction of interleaved pp (vpp).
        # but here, we do not use pp (vpp) yet. For simplicity, we remove the list
        # reward_model = nn.ModuleList(reward_model)

        if self.config.load_weight:
            if self.config.megatron.use_dist_checkpointing:
                load_mcore_dist_weights(reward_model, self.config.megatron.dist_checkpointing_path, is_value_model=True)
            else:
                load_megatron_gptmodel_weights(
                    self.config, self.hf_config, reward_model, params_dtype=self.dtype, is_value_model=True
                )

        # TODO: add more optimizer args into config
        torch.cuda.empty_cache()
        return reward_model, self.hf_config

    @register(dispatch_mode=Dispatch.ONE_TO_ALL)
    def init_model(self):
        # create critic
        from omegaconf import OmegaConf

        from verl.utils.torch_dtypes import PrecisionType

        if self.config.model.get("external_lib", None) is not None:
            # This is used to import external_lib into the huggingface systems
            import importlib

            importlib.import_module(self.config.model.external_lib)
        override_model_config = OmegaConf.to_container(self.config.model.get("override_config", OmegaConf.create()))

        sft_tokenizer_local_path = copy_to_local(self.config.model.input_tokenizer)
        sft_tokenizer = hf_tokenizer(sft_tokenizer_local_path)
        rm_tokenizer_path = self.config.model.get("rm_tokenizer", None)
        rm_tokenizer = None
        if rm_tokenizer_path is not None:
            rm_tokenizer_local_path = copy_to_local(rm_tokenizer_path)
            rm_tokenizer = hf_tokenizer(rm_tokenizer_local_path)

        self.param_dtype = torch.bfloat16
        self.dtype = PrecisionType.to_dtype(self.param_dtype)

        reward_model_module, reward_model_config = self._build_rm_model(
            model_path=self.config.model.path,
            override_model_config=override_model_config,
        )
        # FIXME(sgm): reward model param offload is implemented in MegatronRewardModel
        # should be implemented in workers
        self.rm = MegatronRewardModel(
            config=self.config,
            reward_model_module=reward_model_module,
            model_config=reward_model_config,
            hf_config=self.hf_config,
            tf_config=self.tf_config,
            sft_tokenizer=sft_tokenizer,
            rm_tokenizer=rm_tokenizer,
        )

    # TODO: reward model use itself tokenizer instead of sft tokenizer
    # the input_ids, responses, attention_mask and position_ids may be different!
    @register(dispatch_mode=Dispatch.MEGATRON_COMPUTE_PROTO)
    def compute_rm_score(self, data: DataProto):
        data.batch = data.batch.cuda()
        output = self.rm.compute_reward(data)
        output = output.to("cpu")
        return output<|MERGE_RESOLUTION|>--- conflicted
+++ resolved
@@ -219,11 +219,7 @@
             from torch.distributed.device_mesh import init_device_mesh
 
             from verl.workers.rollout.vllm_rollout import vllm_mode, vLLMRollout
-<<<<<<< HEAD
-            from verl.workers.sharding_manager import MegatronVLLMShardingManager   # 这个管理器的核心职责就是充当 Megatron 训练权重和 vLLM 推理引擎之间的桥梁
-=======
-            from verl.workers.sharding_manager.megatron_vllm import MegatronVLLMShardingManager
->>>>>>> 4aa7a855
+            from verl.workers.sharding_manager.megatron_vllm import MegatronVLLMShardingManager   # 这个管理器的核心职责就是充当 Megatron 训练权重和 vLLM 推理引擎之间的桥梁
 
             # NOTE(sgm): If the QKV and gate_up projection layer are concate together in actor,
             # we will reorganize their weight format when resharding from actor to rollout.
@@ -390,7 +386,6 @@
         }
         prompts.meta_info.update(meta_info)
         with self.sharding_manager:
-<<<<<<< HEAD
             log_gpu_memory_usage("After entering sharding manager", logger=logger)
 
             # MegatronVLLMShardingManager可能还扮演着数据预处理和后处理的角色 (preprocess_data, postprocess_data)，确保输入和输出数据在 Verl 框架和 vLLM 引擎之间正确传递。
@@ -399,10 +394,6 @@
 
             log_gpu_memory_usage("After rollout generation", logger=logger)
 
-=======
-            prompts = self.sharding_manager.preprocess_data(prompts)
-            output = self.rollout.generate_sequences(prompts=prompts)
->>>>>>> 4aa7a855
             output = self.sharding_manager.postprocess_data(output)
 
         output = output.to("cpu")
